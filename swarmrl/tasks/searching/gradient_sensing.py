"""
Run and tumble task

This task uses the change in the gradient to determine whether a move was good or not.

Notes
-----
Requires a warm up step.
"""
from abc import ABC
from typing import List

import jax.numpy as np
import numpy as onp

from swarmrl.models.interaction_model import Colloid
from swarmrl.tasks.task import Task


class GradientSensing(Task, ABC):
    """
    Find a location in a box using distances.
    """

    def __init__(
        self,
        source: np.ndarray = np.array([0, 0, 0]),
        decay_function: callable = None,
        box_length: np.ndarray = np.array([1.0, 1.0, 0.0]),
        reward_scale_factor: int = 10,
        particle_type: int = 0,
    ):
        """
        Constructor for the find origin task.

        Parameters
        ----------
        source : np.ndarray (default = (0, 0 0))
                Source of the gradient.
        decay_function : callable (required=True)
                A function that describes the decay of the field along one dimension.
                This cannot be left None. The function should take a distance from the
                source and return the magnitude of the field at this point.
        box_length : np.ndarray
                Side length of the box.
        reward_scale_factor : int (default=10)
                The amount the field is scaled by to get the reward.
        particle_type : int (default=0)

        """
        super().__init__(particle_type=particle_type)
<<<<<<< HEAD
        self.source = source
=======
        self.source = source / box_length
>>>>>>> f69f08a9
        self.decay_fn = decay_function
        self.reward_scale_factor = reward_scale_factor
        self.box_length = box_length

        # Class only attributes
        self._historic_positions = {}

    def initialize(self, colloids: List[Colloid]):
        """
        Prepare the task for running.

        Parameters
        ----------
        colloids : List[Colloid]
                List of colloids to be used in the task.

        Returns
        -------
        observable :
                Returns the observable required for the task.
        """
        for item in colloids:
            if item.type == self.particle_type:
                index = onp.copy(item.id)
                position = onp.copy(item.pos) / self.box_length
                self._historic_positions[str(index)] = position

    def change_source(self, new_source: np.ndarray):
        """
        Changes the concentration field source.

        Parameters
        ----------
        new_source : np.ndarray
                Coordinates of the new source.
        """
        self.source = new_source

    def compute_colloid_reward(self, index: int, colloids):
        """
        Compute the reward for a single colloid.

        Parameters
        ----------
        index : int
                Index of the colloid to compute the reward for.

        Returns
        -------
        reward : float
                Reward for the colloid.
        """
<<<<<<< HEAD
        # Get the current position of the colloid
        current_position = colloids[index].pos / self.box_length

        # Get the old position of the colloid
        old_position = self._historic_positions[str(index)]
=======
        colloid_id = onp.copy(colloids[index].id)
        # Get the current position of the colloid
        current_position = onp.copy(colloids[index].pos) / self.box_length

        # Get the old position of the colloid
        old_position = self._historic_positions[str(colloid_id)]
>>>>>>> f69f08a9

        # Compute the distance from the source
        current_distance = np.linalg.norm(current_position - self.source)
        old_distance = np.linalg.norm(old_position - self.source)

        # Compute difference in scaled_distances
        delta = self.decay_fn(current_distance) - self.decay_fn(old_distance)

        # Compute the reward
        reward = np.clip(self.reward_scale_factor * delta, 0.0, None)

        # Update the historic position
<<<<<<< HEAD
        self._historic_positions[str(index)] = current_position
=======
        self._historic_positions[str(colloid_id)] = current_position
>>>>>>> f69f08a9

        return reward

    def __call__(self, colloids: List[Colloid]):
        """
        Compute the reward.

        In this case of this task, the observable itself is the gradient of the field
        that the colloid is swimming in. Therefore, the change is simply scaled and
        returned.

        Parameters
        ----------
        colloids : List[Colloid] (n_colloids, )
                List of colloids to be used in the task.

        Returns
        -------
        rewards : List[float] (n_colloids, )
                Rewards for each colloid.
        """
        colloid_indices = self.get_colloid_indices(colloids)

        return [
            self.compute_colloid_reward(index, colloids) for index in colloid_indices
        ]<|MERGE_RESOLUTION|>--- conflicted
+++ resolved
@@ -49,11 +49,7 @@
 
         """
         super().__init__(particle_type=particle_type)
-<<<<<<< HEAD
-        self.source = source
-=======
         self.source = source / box_length
->>>>>>> f69f08a9
         self.decay_fn = decay_function
         self.reward_scale_factor = reward_scale_factor
         self.box_length = box_length
@@ -106,20 +102,12 @@
         reward : float
                 Reward for the colloid.
         """
-<<<<<<< HEAD
-        # Get the current position of the colloid
-        current_position = colloids[index].pos / self.box_length
-
-        # Get the old position of the colloid
-        old_position = self._historic_positions[str(index)]
-=======
         colloid_id = onp.copy(colloids[index].id)
         # Get the current position of the colloid
         current_position = onp.copy(colloids[index].pos) / self.box_length
 
         # Get the old position of the colloid
         old_position = self._historic_positions[str(colloid_id)]
->>>>>>> f69f08a9
 
         # Compute the distance from the source
         current_distance = np.linalg.norm(current_position - self.source)
@@ -132,11 +120,7 @@
         reward = np.clip(self.reward_scale_factor * delta, 0.0, None)
 
         # Update the historic position
-<<<<<<< HEAD
-        self._historic_positions[str(index)] = current_position
-=======
         self._historic_positions[str(colloid_id)] = current_position
->>>>>>> f69f08a9
 
         return reward
 
