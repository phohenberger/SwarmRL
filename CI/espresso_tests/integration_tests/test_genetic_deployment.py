--- conflicted
+++ resolved
@@ -1,12 +1,8 @@
 """
 Integration test for the genetic algorithm training.
 """
-<<<<<<< HEAD
 import tempfile
-=======
 
-import shutil
->>>>>>> 2e95c3f0
 import unittest as ut
 
 import flax.linen as nn
